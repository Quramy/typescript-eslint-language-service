--- conflicted
+++ resolved
@@ -1,10 +1,6 @@
 {
   "name": "typescript-eslint-language-service",
-<<<<<<< HEAD
   "version": "3.0.0",
-=======
-  "version": "2.1.8",
->>>>>>> 6451edd3
   "description": "TypeScript language service plugin for ESLint",
   "main": "lib/index.js",
   "scripts": {
@@ -29,43 +25,25 @@
     "url": "https://github.com/Quramy/typescript-eslint-language-service/issues"
   },
   "pperDependencies": {
-<<<<<<< HEAD
     "@typescript-eslint/parser": ">= 3.0.2",
     "@typescript-eslint/typescript-estree": ">= 3.0.2",
-=======
-    "@typescript-eslint/parser": ">= 2.17.0 <= 2.25.x",
-    "@typescript-eslint/typescript-estree": ">= 2.17.0 <= 2.25.x",
->>>>>>> 6451edd3
     "eslint": ">= 6.7.0 <= 6.8.x",
     "typescript": "^3.0.0"
   },
   "homepage": "https://github.com/Quramy/typescript-eslint-language-service#readme",
   "devDependencies": {
     "@types/eslint": "^6.1.3",
-<<<<<<< HEAD
-    "@types/jest": "^24.0.23",
-    "@types/node": "^12.12.14",
+    "@types/jest": "^25.1.4",
+    "@types/node": "^13.9.3",
     "@typescript-eslint/eslint-plugin": "^3.0.2",
     "@typescript-eslint/parser": "^3.0.2",
     "@typescript-eslint/typescript-estree": "^3.0.2",
-=======
-    "@types/jest": "^25.1.4",
-    "@types/node": "^13.9.3",
-    "@typescript-eslint/eslint-plugin": "^2.17.0",
-    "@typescript-eslint/parser": "^2.17.0",
-    "@typescript-eslint/typescript-estree": "^2.17.0",
->>>>>>> 6451edd3
     "eslint": "^6.7.0",
     "fretted-strings": "^1.0.0",
     "jest": "^25.1.0",
     "rimraf": "^3.0.0",
-<<<<<<< HEAD
-    "ts-jest": "^24.2.0",
+    "ts-jest": "^25.2.1",
     "typescript": "~3.9.0"
-=======
-    "ts-jest": "^25.2.1",
-    "typescript": "~3.7.2"
->>>>>>> 6451edd3
   },
   "jest": {
     "transform": {
